/*
 *    Copyright 2009-2021 the original author or authors.
 *
 *    Licensed under the Apache License, Version 2.0 (the "License");
 *    you may not use this file except in compliance with the License.
 *    You may obtain a copy of the License at
 *
 *       http://www.apache.org/licenses/LICENSE-2.0
 *
 *    Unless required by applicable law or agreed to in writing, software
 *    distributed under the License is distributed on an "AS IS" BASIS,
 *    WITHOUT WARRANTIES OR CONDITIONS OF ANY KIND, either express or implied.
 *    See the License for the specific language governing permissions and
 *    limitations under the License.
 */
package org.apache.ibatis.reflection;

import java.util.concurrent.ConcurrentHashMap;
import java.util.concurrent.ConcurrentMap;

<<<<<<< HEAD
/**
 * 默认的Reflector创建工厂
 * ReflectorFactory接口的默认实现
 */
=======
import org.apache.ibatis.util.MapUtil;

>>>>>>> a3ba975f
public class DefaultReflectorFactory implements ReflectorFactory {

  /**
   * 默认开启了缓存功能
   * 该字段决定是否开启对Reflector对象的缓存
   */
  private boolean classCacheEnabled = true;

  /**
   * 线程安全的缓存实现
   * 使用ConcurrentMap集合实现对Reflector对象的缓存
   */
  private final ConcurrentMap<Class<?>, Reflector> reflectorMap = new ConcurrentHashMap<>();

  public DefaultReflectorFactory() {
  }

  @Override
  public boolean isClassCacheEnabled() {
    return classCacheEnabled;
  }

  @Override
  public void setClassCacheEnabled(boolean classCacheEnabled) {
    this.classCacheEnabled = classCacheEnabled;
  }

  @Override
  public Reflector findForClass(Class<?> type) {
    // 检测是否开启缓存
    if (classCacheEnabled) {
      // 开启缓存，则从缓存中获取指定类的Reflector对象，如果不存在，则创建并保存
      // synchronized (type) removed see issue #461
      return MapUtil.computeIfAbsent(reflectorMap, type, Reflector::new);
    } else {
      // 未开启缓存，则直接创建并返回Reflector对象
      return new Reflector(type);
    }
  }

}<|MERGE_RESOLUTION|>--- conflicted
+++ resolved
@@ -18,27 +18,10 @@
 import java.util.concurrent.ConcurrentHashMap;
 import java.util.concurrent.ConcurrentMap;
 
-<<<<<<< HEAD
-/**
- * 默认的Reflector创建工厂
- * ReflectorFactory接口的默认实现
- */
-=======
 import org.apache.ibatis.util.MapUtil;
 
->>>>>>> a3ba975f
 public class DefaultReflectorFactory implements ReflectorFactory {
-
-  /**
-   * 默认开启了缓存功能
-   * 该字段决定是否开启对Reflector对象的缓存
-   */
   private boolean classCacheEnabled = true;
-
-  /**
-   * 线程安全的缓存实现
-   * 使用ConcurrentMap集合实现对Reflector对象的缓存
-   */
   private final ConcurrentMap<Class<?>, Reflector> reflectorMap = new ConcurrentHashMap<>();
 
   public DefaultReflectorFactory() {
@@ -56,13 +39,10 @@
 
   @Override
   public Reflector findForClass(Class<?> type) {
-    // 检测是否开启缓存
     if (classCacheEnabled) {
-      // 开启缓存，则从缓存中获取指定类的Reflector对象，如果不存在，则创建并保存
       // synchronized (type) removed see issue #461
       return MapUtil.computeIfAbsent(reflectorMap, type, Reflector::new);
     } else {
-      // 未开启缓存，则直接创建并返回Reflector对象
       return new Reflector(type);
     }
   }
