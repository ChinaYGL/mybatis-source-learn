--- conflicted
+++ resolved
@@ -22,13 +22,8 @@
   <parent>
     <groupId>org.mybatis</groupId>
     <artifactId>mybatis-parent</artifactId>
-<<<<<<< HEAD
-    <version>32</version>
-    <relativePath>../parent/pom.xml</relativePath>
-=======
     <version>33</version>
     <relativePath />
->>>>>>> a3ba975f
   </parent>
 
   <artifactId>mybatis</artifactId>
